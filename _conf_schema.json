{
    "self_id": {
        "description": "机器人自己的QQ号",
        "type": "string",
        "hint": "请填写机器人自己的QQ号，这是必填项",
        "default": ""
    },
    "time_settings": {
        "description": "主动对话的时间设置",
        "type": "object",
        "items": {
            "time_limit_enabled": {
                "description": "是否启用时间段限制",
                "type": "bool",
                "hint": "启用后只在指定的开始时间和结束时间之间发送主动消息",
                "default": true
            },
            "inactive_time_seconds": {
                "description": "触发主动对话的不活跃时间(秒)",
                "type": "int",
                "hint": "用户多久不回复后会触发主动对话，默认7200秒(2小时)",
                "default": 7200
            },
            "max_response_delay_seconds": {
                "description": "主动对话随机回复的最大延迟时间(秒)",
                "type": "int",
                "hint": "触发主动对话后，在多长时间内随机发送消息，默认3600秒(1小时)",
                "default": 3600
            },
            "activity_start_hour": {
                "description": "活动开始时间(小时)",
                "type": "int",
                "hint": "每天几点开始允许发送主动消息，24小时制，默认8点",
                "default": 8
            },
            "activity_end_hour": {
                "description": "活动结束时间(小时)",
                "type": "int",
                "hint": "每天几点停止发送主动消息，24小时制，默认23点",
                "default": 23
            },
            "max_consecutive_messages": {
                "description": "最大连续主动消息数",
                "type": "int",
                "hint": "无回复情况下最多连续发送多少条主动消息，默认3条",
                "default": 3
            }
        }
    },
    "whitelist": {
        "description": "主动对话白名单配置",
        "type": "object",
        "items": {
            "enabled": {
                "description": "是否启用白名单",
                "type": "bool",
                "hint": "启用后只有白名单内的用户会触发主动对话",
                "default": false
            },
            "user_ids": {
                "description": "白名单用户ID列表",
                "type": "list",
                "hint": "允许触发主动对话的用户ID列表",
                "default": []
            }
        }
    },
    "daily_greetings": {
        "description": "每日定时问候配置",
        "type": "object",
        "items": {
            "enabled": {
                "description": "是否启用每日问候",
                "type": "bool",
                "hint": "启用后会在指定时间向用户发送早安和晚安问候",
                "default": false
            },
            "morning_hour": {
                "description": "早安问候时间(小时)",
                "type": "int",
                "hint": "发送早安问候的小时，24小时制，默认8点",
                "default": 8
            },
            "morning_minute": {
                "description": "早安问候时间(分钟)",
                "type": "int",
                "hint": "发送早安问候的分钟，默认0分",
                "default": 0
            },
            "night_hour": {
                "description": "晚安问候时间(小时)",
                "type": "int",
                "hint": "发送晚安问候的小时，24小时制，默认23点",
                "default": 23
            },
            "night_minute": {
                "description": "晚安问候时间(分钟)",
                "type": "int",
                "hint": "发送晚安问候的分钟，默认0分",
                "default": 0
            }
        }
    },
    "random_daily_activities": {
        "description": "随机日常活动配置",
        "type": "object",
        "items": {
            "daily_sharing": {
                "description": "日常分享配置",
                "type": "object",
                "items": {
                    "enabled": {
                        "description": "是否启用日常分享",
                        "type": "bool",
                        "hint": "启用后bot会在非用餐时间段随机分享自己的日常活动",
                        "default": true
                    },
                    "min_interval_minutes": {
                        "description": "最小发送间隔(分钟)",
                        "type": "int",
                        "hint": "两次日常分享之间的最小间隔时间",
                        "default": 180
                    },
                    "sharing_max_delay_seconds": {
                        "description": "日常分享消息最大随机延迟(秒)",
                        "type": "int",
                        "hint": "发送日常分享消息时的最大随机延迟时间(秒)，默认600秒(10分钟)",
                        "default": 600
                    }
                }
            }
        }
<<<<<<< HEAD
    },
    "festival_settings": {
        "description": "节日检测与问候配置",
        "type": "object",
        "items": {
            "enabled": {
                "description": "是否启用节日检测功能",
                "type": "bool",
                "hint": "启用后会在特殊节日发送相关问候和提示",
                "default": true
            },
            "prioritize_festival": {
                "description": "是否优先使用节日提示词",
                "type": "bool",
                "hint": "启用后在节日当天会优先使用节日相关提示词",
                "default": true
            }
        }
    },
    "tools_api_keySettings":{
        "description": "工具API的密钥和配置",
        "type": "object",
        "items": {
            "weather_api_key": {
                "description": "心知天气API的密钥",
                "type": "string",
                "hint": "请填写天气API的密钥中的私钥，用于获取天气信息",
                "default": ""
            },
            "weather_location": {
                "description": "天气API的位置信息",
                "type": "string",
                "hint": "请填写你所在的城市或地区，用于获取天气信息",
                "default": "taiyuan"
            },
            "weather_get":{
                "description": "是否开启天气获取功能",
                "type": "bool",
                "hint": "启用后可以通过指令获取天气信息",
                "default": false
            }
        }
=======
>>>>>>> 84aea5e2
    }
}
<|MERGE_RESOLUTION|>--- conflicted
+++ resolved
@@ -1,179 +1,176 @@
-{
-    "self_id": {
-        "description": "机器人自己的QQ号",
-        "type": "string",
-        "hint": "请填写机器人自己的QQ号，这是必填项",
-        "default": ""
-    },
-    "time_settings": {
-        "description": "主动对话的时间设置",
-        "type": "object",
-        "items": {
-            "time_limit_enabled": {
-                "description": "是否启用时间段限制",
-                "type": "bool",
-                "hint": "启用后只在指定的开始时间和结束时间之间发送主动消息",
-                "default": true
-            },
-            "inactive_time_seconds": {
-                "description": "触发主动对话的不活跃时间(秒)",
-                "type": "int",
-                "hint": "用户多久不回复后会触发主动对话，默认7200秒(2小时)",
-                "default": 7200
-            },
-            "max_response_delay_seconds": {
-                "description": "主动对话随机回复的最大延迟时间(秒)",
-                "type": "int",
-                "hint": "触发主动对话后，在多长时间内随机发送消息，默认3600秒(1小时)",
-                "default": 3600
-            },
-            "activity_start_hour": {
-                "description": "活动开始时间(小时)",
-                "type": "int",
-                "hint": "每天几点开始允许发送主动消息，24小时制，默认8点",
-                "default": 8
-            },
-            "activity_end_hour": {
-                "description": "活动结束时间(小时)",
-                "type": "int",
-                "hint": "每天几点停止发送主动消息，24小时制，默认23点",
-                "default": 23
-            },
-            "max_consecutive_messages": {
-                "description": "最大连续主动消息数",
-                "type": "int",
-                "hint": "无回复情况下最多连续发送多少条主动消息，默认3条",
-                "default": 3
-            }
-        }
-    },
-    "whitelist": {
-        "description": "主动对话白名单配置",
-        "type": "object",
-        "items": {
-            "enabled": {
-                "description": "是否启用白名单",
-                "type": "bool",
-                "hint": "启用后只有白名单内的用户会触发主动对话",
-                "default": false
-            },
-            "user_ids": {
-                "description": "白名单用户ID列表",
-                "type": "list",
-                "hint": "允许触发主动对话的用户ID列表",
-                "default": []
-            }
-        }
-    },
-    "daily_greetings": {
-        "description": "每日定时问候配置",
-        "type": "object",
-        "items": {
-            "enabled": {
-                "description": "是否启用每日问候",
-                "type": "bool",
-                "hint": "启用后会在指定时间向用户发送早安和晚安问候",
-                "default": false
-            },
-            "morning_hour": {
-                "description": "早安问候时间(小时)",
-                "type": "int",
-                "hint": "发送早安问候的小时，24小时制，默认8点",
-                "default": 8
-            },
-            "morning_minute": {
-                "description": "早安问候时间(分钟)",
-                "type": "int",
-                "hint": "发送早安问候的分钟，默认0分",
-                "default": 0
-            },
-            "night_hour": {
-                "description": "晚安问候时间(小时)",
-                "type": "int",
-                "hint": "发送晚安问候的小时，24小时制，默认23点",
-                "default": 23
-            },
-            "night_minute": {
-                "description": "晚安问候时间(分钟)",
-                "type": "int",
-                "hint": "发送晚安问候的分钟，默认0分",
-                "default": 0
-            }
-        }
-    },
-    "random_daily_activities": {
-        "description": "随机日常活动配置",
-        "type": "object",
-        "items": {
-            "daily_sharing": {
-                "description": "日常分享配置",
-                "type": "object",
-                "items": {
-                    "enabled": {
-                        "description": "是否启用日常分享",
-                        "type": "bool",
-                        "hint": "启用后bot会在非用餐时间段随机分享自己的日常活动",
-                        "default": true
-                    },
-                    "min_interval_minutes": {
-                        "description": "最小发送间隔(分钟)",
-                        "type": "int",
-                        "hint": "两次日常分享之间的最小间隔时间",
-                        "default": 180
-                    },
-                    "sharing_max_delay_seconds": {
-                        "description": "日常分享消息最大随机延迟(秒)",
-                        "type": "int",
-                        "hint": "发送日常分享消息时的最大随机延迟时间(秒)，默认600秒(10分钟)",
-                        "default": 600
-                    }
-                }
-            }
-        }
-<<<<<<< HEAD
-    },
-    "festival_settings": {
-        "description": "节日检测与问候配置",
-        "type": "object",
-        "items": {
-            "enabled": {
-                "description": "是否启用节日检测功能",
-                "type": "bool",
-                "hint": "启用后会在特殊节日发送相关问候和提示",
-                "default": true
-            },
-            "prioritize_festival": {
-                "description": "是否优先使用节日提示词",
-                "type": "bool",
-                "hint": "启用后在节日当天会优先使用节日相关提示词",
-                "default": true
-            }
-        }
-    },
-    "tools_api_keySettings":{
-        "description": "工具API的密钥和配置",
-        "type": "object",
-        "items": {
-            "weather_api_key": {
-                "description": "心知天气API的密钥",
-                "type": "string",
-                "hint": "请填写天气API的密钥中的私钥，用于获取天气信息",
-                "default": ""
-            },
-            "weather_location": {
-                "description": "天气API的位置信息",
-                "type": "string",
-                "hint": "请填写你所在的城市或地区，用于获取天气信息",
-                "default": "taiyuan"
-            },
-            "weather_get":{
-                "description": "是否开启天气获取功能",
-                "type": "bool",
-                "hint": "启用后可以通过指令获取天气信息",
-                "default": false
-            }
-        }
-=======
->>>>>>> 84aea5e2
-    }
-}
+{
+    "self_id": {
+        "description": "机器人自己的QQ号",
+        "type": "string",
+        "hint": "请填写机器人自己的QQ号，这是必填项",
+        "default": ""
+    },
+    "time_settings": {
+        "description": "主动对话的时间设置",
+        "type": "object",
+        "items": {
+            "time_limit_enabled": {
+                "description": "是否启用时间段限制",
+                "type": "bool",
+                "hint": "启用后只在指定的开始时间和结束时间之间发送主动消息",
+                "default": true
+            },
+            "inactive_time_seconds": {
+                "description": "触发主动对话的不活跃时间(秒)",
+                "type": "int",
+                "hint": "用户多久不回复后会触发主动对话，默认7200秒(2小时)",
+                "default": 7200
+            },
+            "max_response_delay_seconds": {
+                "description": "主动对话随机回复的最大延迟时间(秒)",
+                "type": "int",
+                "hint": "触发主动对话后，在多长时间内随机发送消息，默认3600秒(1小时)",
+                "default": 3600
+            },
+            "activity_start_hour": {
+                "description": "活动开始时间(小时)",
+                "type": "int",
+                "hint": "每天几点开始允许发送主动消息，24小时制，默认8点",
+                "default": 8
+            },
+            "activity_end_hour": {
+                "description": "活动结束时间(小时)",
+                "type": "int",
+                "hint": "每天几点停止发送主动消息，24小时制，默认23点",
+                "default": 23
+            },
+            "max_consecutive_messages": {
+                "description": "最大连续主动消息数",
+                "type": "int",
+                "hint": "无回复情况下最多连续发送多少条主动消息，默认3条",
+                "default": 3
+            }
+        }
+    },
+    "whitelist": {
+        "description": "主动对话白名单配置",
+        "type": "object",
+        "items": {
+            "enabled": {
+                "description": "是否启用白名单",
+                "type": "bool",
+                "hint": "启用后只有白名单内的用户会触发主动对话",
+                "default": false
+            },
+            "user_ids": {
+                "description": "白名单用户ID列表",
+                "type": "list",
+                "hint": "允许触发主动对话的用户ID列表",
+                "default": []
+            }
+        }
+    },
+    "daily_greetings": {
+        "description": "每日定时问候配置",
+        "type": "object",
+        "items": {
+            "enabled": {
+                "description": "是否启用每日问候",
+                "type": "bool",
+                "hint": "启用后会在指定时间向用户发送早安和晚安问候",
+                "default": false
+            },
+            "morning_hour": {
+                "description": "早安问候时间(小时)",
+                "type": "int",
+                "hint": "发送早安问候的小时，24小时制，默认8点",
+                "default": 8
+            },
+            "morning_minute": {
+                "description": "早安问候时间(分钟)",
+                "type": "int",
+                "hint": "发送早安问候的分钟，默认0分",
+                "default": 0
+            },
+            "night_hour": {
+                "description": "晚安问候时间(小时)",
+                "type": "int",
+                "hint": "发送晚安问候的小时，24小时制，默认23点",
+                "default": 23
+            },
+            "night_minute": {
+                "description": "晚安问候时间(分钟)",
+                "type": "int",
+                "hint": "发送晚安问候的分钟，默认0分",
+                "default": 0
+            }
+        }
+    },
+    "random_daily_activities": {
+        "description": "随机日常活动配置",
+        "type": "object",
+        "items": {
+            "daily_sharing": {
+                "description": "日常分享配置",
+                "type": "object",
+                "items": {
+                    "enabled": {
+                        "description": "是否启用日常分享",
+                        "type": "bool",
+                        "hint": "启用后bot会在非用餐时间段随机分享自己的日常活动",
+                        "default": true
+                    },
+                    "min_interval_minutes": {
+                        "description": "最小发送间隔(分钟)",
+                        "type": "int",
+                        "hint": "两次日常分享之间的最小间隔时间",
+                        "default": 180
+                    },
+                    "sharing_max_delay_seconds": {
+                        "description": "日常分享消息最大随机延迟(秒)",
+                        "type": "int",
+                        "hint": "发送日常分享消息时的最大随机延迟时间(秒)，默认600秒(10分钟)",
+                        "default": 600
+                    }
+                }
+            }
+        }
+    },
+    "festival_settings": {
+        "description": "节日检测与问候配置",
+        "type": "object",
+        "items": {
+            "enabled": {
+                "description": "是否启用节日检测功能",
+                "type": "bool",
+                "hint": "启用后会在特殊节日发送相关问候和提示",
+                "default": true
+            },
+            "prioritize_festival": {
+                "description": "是否优先使用节日提示词",
+                "type": "bool",
+                "hint": "启用后在节日当天会优先使用节日相关提示词",
+                "default": true
+            }
+        }
+    },
+    "tools_api_keySettings":{
+        "description": "工具API的密钥和配置",
+        "type": "object",
+        "items": {
+            "weather_api_key": {
+                "description": "心知天气API的密钥",
+                "type": "string",
+                "hint": "请填写天气API的密钥中的私钥，用于获取天气信息",
+                "default": ""
+            },
+            "weather_location": {
+                "description": "天气API的位置信息",
+                "type": "string",
+                "hint": "请填写你所在的城市或地区，用于获取天气信息",
+                "default": "taiyuan"
+            },
+            "weather_get":{
+                "description": "是否开启天气获取功能",
+                "type": "bool",
+                "hint": "启用后可以通过指令获取天气信息",
+                "default": false
+            }
+        }
+    }
+}